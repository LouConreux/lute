--- conflicted
+++ resolved
@@ -161,8 +161,8 @@
             poll_interval=poll_interval,
             communicator_desc=communicator_desc,
         )
-<<<<<<< HEAD
         self._tasklets: TaskletDict = {"before": None, "after": None}
+        self._shell_source_script: Optional[str] = None
 
     def add_tasklet(
         self,
@@ -173,9 +173,6 @@
         set_summary: bool = False,
     ) -> None:
         """Add/register a tasklet to be run by the Executor.
-=======
-        self._shell_source_script: Optional[str] = None
->>>>>>> 5daf536f
 
         Adds a tasklet to be run by the Executor in addition to the main Task.
         The tasklet can be run before or after the main Task has been run.
